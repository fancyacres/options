--- conflicted
+++ resolved
@@ -1,7 +1,4 @@
-<<<<<<< HEAD
 using System;
-using System.Linq;
-
 using Microsoft.FSharp.Core;
 
 using NUnit.Framework;
@@ -58,7 +55,7 @@
 			              	new Option<int>(1),
 			              };
 
-			var actual = options.Coalese();
+			var actual = options.Coalesce();
 			actual.AssertSomeAnd(Is.EqualTo(1));
 		}
 
@@ -72,7 +69,7 @@
 			              	new Option<int>(),
 			              };
 
-			var actual = options.Coalese();
+			var actual = options.Coalesce();
 			actual.AssertNone();
 		}
 
@@ -136,7 +133,7 @@
 		[Category("Fast")]
 		public void LiftReturnsNoneIfNone()
 		{
-			var actual = new Option<int>().Lift(i => new Option<int>(i));
+			var actual = new Option<int>().SelectMany(i => new Option<int>(i));
 			actual.AssertNone();
 		}
 
@@ -144,7 +141,9 @@
 		[Category("Fast")]
 		public void LiftReturnsSelectedOption()
 		{
-			var actual = new Option<int>(1).Lift(i => new Option<string>(i.ToString()));
+			var actual = from i in new Option<int>(1)
+			             from s in Option.Create(i.ToString())
+			             select s;
 			actual.AssertSomeAnd(Is.EqualTo(1.ToString()));
 		}
 
@@ -152,7 +151,7 @@
 		[Category("Fast")]
 		public void TransformReturnsNoneIfFuncReturnsNull()
 		{
-			var actual = new Option<int>(1).Transform(i => (string)null);
+			var actual = new Option<int>(1).Select(i => (string)null);
 			actual.AssertNone();
 		}
 
@@ -160,7 +159,7 @@
 		[Category("Fast")]
 		public void TransformToleratesNull()
 		{
-			var actual = new Option<int>().Transform<int, string>(null);
+			var actual = new Option<int>().Select<int, string>(null);
 			actual.AssertNone();
 		}
 
@@ -168,7 +167,7 @@
 		[Category("Fast")]
 		public void TransformTransformsNone()
 		{
-			var actual = new Option<int>().Transform(v => v == 1);
+			var actual = new Option<int>().Select(v => v == 1);
 			actual.AssertNone();
 			Assert.That(actual, Is.TypeOf<Option<bool>>());
 		}
@@ -177,7 +176,8 @@
 		[Category("Fast")]
 		public void TransformTransformsSome()
 		{
-			var actual = new Option<int>(1).Transform(v => v == 1);
+			var actual = from v in new Option<int>(1)
+			             select v == 1;
 			actual.AssertSomeAnd(Is.True);
 		}
 
@@ -190,215 +190,6 @@
 			Assert.That(FSharpOption<int>.get_IsSome(fSharpSome), "F# option should be some");
 			Assert.That(fSharpSome.Value, Is.EqualTo(random));
 
-			var ourNone = Option.None<int>();
-			var fSharpNone = ourNone.ToFSharp();
-			Assert.That(FSharpOption<int>.get_IsNone(fSharpNone), "F# option should be None");
-		}
-
-		[Test]
-		[Category("Fast")]
-		public void SpecialHandleForTupleOptions()
-		{
-			var tupleOption = 1.AsOption().Intersect("Willis".AsOption());
-			tupleOption.AssertSomeAnd(Has.Property("Item1").EqualTo(1).And.Property("Item2").EqualTo("Willis"));
-			var actual = tupleOption.Handle((i, s) => s + i, () => "Huh?");
-			Assert.That(actual, Is.EqualTo("Willis1"));
-		}
-	}
-}
-=======
-using System;
-using Microsoft.FSharp.Core;
-
-using NUnit.Framework;
-
-namespace Options.Fixtures
-{
-	[TestFixture]
-	public class OptionExtensionsFixture
-	{
-		[Test]
-		[Category("Fast")]
-		public void AsNullableReturnsNullForNone()
-		{
-			var option = new Option<int>();
-			var actual = option.AsNullable();
-			Assert.That(actual, Is.Null);
-		}
-
-		[Test]
-		[Category("Fast")]
-		public void AsNullableReturnsValueForSome([Random(0, int.MaxValue, 1)] int value)
-		{
-			var option = new Option<int>(value);
-			var actual = option.AsNullable();
-			Assert.That(actual, Is.EqualTo(value));
-		}
-
-		[Test]
-		[Category("Fast")]
-		public void AsUnprotectedReturnsNullForNone()
-		{
-			var option = new Option<string>();
-			var actual = option.AsUnprotected();
-			Assert.That(actual, Is.Null);
-		}
-
-		[Test]
-		[Category("Fast")]
-		public void AsUnprotectedReturnsValueForSome()
-		{
-			const string expected = "Willis";
-			var option = new Option<string>(expected);
-			var actual = option.AsUnprotected();
-			Assert.That(actual, Is.EqualTo(expected));
-		}
-
-		[Test]
-		[Category("Fast")]
-		public void CoalesceReturnsFirstSome()
-		{
-			var options = new[]
-			              {
-			              	new Option<int>(),
-			              	new Option<int>(1),
-			              };
-
-			var actual = options.Coalesce();
-			actual.AssertSomeAnd(Is.EqualTo(1));
-		}
-
-		[Test]
-		[Category("Fast")]
-		public void CoalesceReturnsNoneIfAllNone()
-		{
-			var options = new[]
-			              {
-			              	new Option<int>(),
-			              	new Option<int>(),
-			              };
-
-			var actual = options.Coalesce();
-			actual.AssertNone();
-		}
-
-		[Test]
-		[Category("Fast")]
-		public void GetValueOrDefaultReturnsDefaultIfNone([Random(0, int.MaxValue, 1)] int defaultValue)
-		{
-			var option = new Option<int>();
-			option.AssertNone();
-			var actual = option.GetValueOrDefault(defaultValue);
-			Assert.That(actual, Is.EqualTo(defaultValue));
-		}
-
-		[Test]
-		[Category("Fast")]
-		public void GetValueOrDefaultReturnsValueIfSome([Random(int.MinValue, -1, 1)] int value,
-		                                                [Random(0, int.MaxValue, 1)] int defaultValue)
-		{
-			var option = new Option<int>(value);
-			var actual = option.GetValueOrDefault(defaultValue);
-			Assert.That(actual, Is.EqualTo(value));
-		}
-
-		[Test]
-		[Category("Fast")]
-		public void GetValueOrThrowThrowsException()
-		{
-			var option = new Option<int>();
-			Assert.That(() => { option.GetValueOrThrow(() => new InvalidOperationException("Willis")); },
-			            Throws.TypeOf<InvalidOperationException>().With.Message.EqualTo("Willis"));
-		}
-
-		[Test]
-		[Category("Fast")]
-		public void GetValueOrThrowThrowsNoneException()
-		{
-			var option = new Option<int>();
-			Assert.That(() => { option.GetValueOrThrow(); },
-			            Throws.TypeOf<NoneException>());
-		}
-
-		[Test]
-		[Category("Fast")]
-		public void IntersectReturnsNoneIfEitherNone()
-		{
-			var firstNone = new Option<int>().Intersect(new Option<int>(1));
-			firstNone.AssertNone();
-			var secondNone = new Option<int>(1).Intersect(new Option<int>());
-			secondNone.AssertNone();
-		}
-
-		[Test]
-		[Category("Fast")]
-		public void IntersectReturnsSomeIfBothSome()
-		{
-			var actual = new Option<int>(1).Intersect(new Option<int>(1));
-			actual.AssertSomeAnd(Is.EqualTo(Tuple.Create(1, 1)));
-		}
-
-		[Test]
-		[Category("Fast")]
-		public void LiftReturnsNoneIfNone()
-		{
-			var actual = new Option<int>().SelectMany(i => new Option<int>(i));
-			actual.AssertNone();
-		}
-
-		[Test]
-		[Category("Fast")]
-		public void LiftReturnsSelectedOption()
-		{
-			var actual = from i in new Option<int>(1)
-			             from s in Option.Create(i.ToString())
-			             select s;
-			actual.AssertSomeAnd(Is.EqualTo(1.ToString()));
-		}
-
-		[Test]
-		[Category("Fast")]
-		public void TransformReturnsNoneIfFuncReturnsNull()
-		{
-			var actual = new Option<int>(1).Select(i => (string)null);
-			actual.AssertNone();
-		}
-
-		[Test]
-		[Category("Fast")]
-		public void TransformToleratesNull()
-		{
-			var actual = new Option<int>().Select<int, string>(null);
-			actual.AssertNone();
-		}
-
-		[Test]
-		[Category("Fast")]
-		public void TransformTransformsNone()
-		{
-			var actual = new Option<int>().Select(v => v == 1);
-			actual.AssertNone();
-			Assert.That(actual, Is.TypeOf<Option<bool>>());
-		}
-
-		[Test]
-		[Category("Fast")]
-		public void TransformTransformsSome()
-		{
-			var actual = from v in new Option<int>(1)
-			             select v == 1;
-			actual.AssertSomeAnd(Is.True);
-		}
-
-		[Test]
-		[Category("Fast")]
-		public void FSharpConversion([Random(int.MinValue, int.MaxValue, 1)] int random)
-		{
-			var ourSome = new Option<int>(random);
-			var fSharpSome = ourSome.ToFSharp();
-			Assert.That(FSharpOption<int>.get_IsSome(fSharpSome), "F# option should be some");
-			Assert.That(fSharpSome.Value, Is.EqualTo(random));
-
 			var ourNone = Option.Create<int>();
 			var fSharpNone = ourNone.ToFSharp();
 			Assert.That(FSharpOption<int>.get_IsNone(fSharpNone), "F# option should be None");
@@ -469,5 +260,4 @@
 		}
 
 	}
-}
->>>>>>> 9e3a11d2
+}